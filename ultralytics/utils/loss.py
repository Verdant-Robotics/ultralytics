--- conflicted
+++ resolved
@@ -3,6 +3,7 @@
 import torch
 import torch.nn as nn
 import torch.nn.functional as F
+from enum import Enum
 
 from ultralytics.utils.metrics import OKS_SIGMA
 from ultralytics.utils.ops import crop_mask, xywh2xyxy, xyxy2xywh
@@ -523,6 +524,15 @@
 
 
 class v8PoseSegLoss(v8PoseLoss):
+    class PredE(Enum):
+        FEAT = 0
+        DIST = 1
+        SCORES = 2
+        KPTS = 3
+        SEG_OBJ_SH = 4
+        SEG_OBJ_UNSH = 5
+        SEG_CLS = 6
+
     def __init__(self, model):
         super().__init__(model)
         self.bce = nn.BCEWithLogitsLoss(reduction='none')
@@ -532,7 +542,15 @@
         feats, pred_kpts = preds if isinstance(preds[0], list) else preds[1]
         all_preds = torch.cat([xi.view(feats[0].shape[0], self.no, -1) for xi in feats], 2)
         pred_distri, pred_scores, pred_seg_obj_sh, pred_seg_obj_unsh, pred_seg_clsfy = all_preds.split((self.reg_max * 4, self.nc, 1, 1, self.seg_ch_num), 1) # B, S, A
-        return feats, pred_distri, pred_scores, pred_kpts, pred_seg_obj_sh, pred_seg_obj_unsh, pred_seg_clsfy
+        return {
+            self.PredE.FEAT: feats,
+            self.PredE.DIST: pred_distri,
+            self.PredE.SCORES: pred_scores,
+            self.PredE.KPTS: pred_kpts,
+            self.PredE.SEG_OBJ_SH: pred_seg_obj_sh,
+            self.PredE.SEG_OBJ_UNSH: pred_seg_obj_unsh,
+            self.PredE.SEG_CLS: pred_seg_clsfy
+        }
     
     def __call__(self, preds, batch):
         return NotImplementedError
@@ -544,7 +562,8 @@
 
     def __call__(self, preds, batch):
         loss = torch.zeros(5, device=self.device)  # box, cls, dfl, kpt_location, kpt_visibility
-        feats, pred_distri, pred_scores, pred_kpts, _, _, _ = self.prepare_preds(preds)
+        preds_dict = self.prepare_preds(preds)
+        feats, pred_distri, pred_scores, pred_kpts = preds_dict[self.PredE.FEAT], preds_dict[self.PredE.DIST], preds_dict[self.PredE.SCORES], preds_dict[self.PredE.KPTS]
         batch_size = pred_distri.shape[0]
         loss = self.calculate_bbox_kpt_loss(loss, batch, feats, pred_distri, pred_scores, pred_kpts)
         return loss.sum() * batch_size, loss.detach()
@@ -553,43 +572,35 @@
 class v8PSLSegObj(v8PoseSegLoss):
     '''
     Calculates the seg objectness loss.
+    This class assumes that it is called with a combined_preds that the first half of the batch contains unshuffled labels
+    and the second half of the batch has shuffled labels. 
     '''
     def __init__(self, model):
         super().__init__(model)
 
     def __call__(self, preds, batch):
-<<<<<<< HEAD
-        loss = torch.zeros(2, device=self.device)  # seg_obj_sh, seg_obj_unsh
-        _, _, _, _, pred_seg_obj_sh, pred_seg_obj_unsh, _ = self.prepare_preds(preds)
-
+        loss = torch.zeros(2, device=self.device)
+        preds_dict = self.prepare_preds(preds)
+        pred_seg_obj_sh, pred_seg_obj_unsh = preds_dict[self.PredE.SEG_OBJ_SH], preds_dict[self.PredE.SEG_OBJ_UNSH]        
         batch_size = pred_seg_obj_sh.shape[0]
-        half_batch = batch_size//2
-
-        target_seg_obj_sh = batch['seg_objectness_sh'].flatten(start_dim=2)
-        target_seg_obj_unsh = batch['seg_objectness_unsh'].flatten(start_dim=2)
-
-        max_anchor_idx = target_seg_obj_sh.shape[2]
-
-        pred_seg_obj_sh = pred_seg_obj_sh[half_batch:, :, :max_anchor_idx]
-        pred_seg_obj_unsh = pred_seg_obj_unsh[:half_batch, :, :max_anchor_idx]
-
-        loss_per_anchor_sh = self.bce(pred_seg_obj_sh, target_seg_obj_sh)
-        loss_per_anchor_unsh = self.bce(pred_seg_obj_unsh, target_seg_obj_unsh)
-
-        loss[0] = loss_per_anchor_sh.mean() * self.hyp.seg
-        loss[1] = loss_per_anchor_unsh.mean() * self.hyp.seg
-
+        last_unshuffled_idx = batch['seg_objectness_unsh'].shape[0]
+
+        loss[0] = self.calc_objectness_loss(
+            pred_seg_obj = pred_seg_obj_sh[last_unshuffled_idx:],
+            target_seg_obj = batch['seg_objectness_sh']
+        )
+        loss[1] = self.calc_objectness_loss(
+            pred_seg_obj = pred_seg_obj_unsh[:last_unshuffled_idx],
+            target_seg_obj = batch['seg_objectness_unsh']
+        )
         return loss.sum() * batch_size, loss.detach()
-=======
-        _, _, _, _, pred_seg_obj, _ = self.prepare_preds(preds)
-        target_seg_obj = batch['seg_objectness'].flatten(start_dim=2)
+    
+    def calc_objectness_loss(self, pred_seg_obj, target_seg_obj):
+        target_seg_obj = target_seg_obj.flatten(start_dim=2)
         selected_anchor_len = target_seg_obj.shape[2]
-        pred_seg_obj = pred_seg_obj[:, :, :selected_anchor_len] # We only train the first 96 x 96 anchors. 
+        pred_seg_obj = pred_seg_obj[:, :, :selected_anchor_len] # We only train the first 96 x 96 anchors
         loss_per_anchor = self.bce(pred_seg_obj, target_seg_obj)
-        loss = loss_per_anchor.mean().unsqueeze(0) * self.hyp.seg
-        batch_size = pred_seg_obj.shape[0]
-        return loss * batch_size, loss.detach()
->>>>>>> 3a64f3b9
+        return loss_per_anchor.mean() * self.hyp.seg
 
 
 class v8PSLSegCls(v8PoseSegLoss):
@@ -600,16 +611,8 @@
         super().__init__(model)
 
     def __call__(self, preds, batch):
-<<<<<<< HEAD
-        loss = torch.zeros(1, device=self.device)  # seg_obj
-        _, _, _, _, _, _, pred_seg_clsfy = self.prepare_preds(preds)
-        batch_size = pred_seg_clsfy.shape[0]
-
-        anchor_level_cls = batch['anchor_level_cls'] # B, C, A/2, A/2
-=======
-        _, _, _, _, _, pred_seg_clsfy = self.prepare_preds(preds)
+        pred_seg_clsfy = self.prepare_preds(preds)[self.PredE.SEG_CLS]
         anchor_level_cls = batch['anchor_level_cls']
->>>>>>> 3a64f3b9
         target_seg_cls = anchor_level_cls.flatten(start_dim=2) # B, C, A
         selected_anchor_len = target_seg_cls.shape[2]
         pred_seg_cls = pred_seg_clsfy[:, :, :selected_anchor_len] # We only train the first 96 x 96 anchors.

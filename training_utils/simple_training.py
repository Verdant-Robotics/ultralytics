--- conflicted
+++ resolved
@@ -34,13 +34,10 @@
             exit(1)
     else:
         model = YOLO(GetModelYaml(training_task))  # Initialize model
-<<<<<<< HEAD
-=======
 
     if args.disable_wandb:
         os.environ['WANDB_MODE'] = 'disabled'
 
->>>>>>> 348fb93a
     model.train(
         task=training_task,
         data="verdant.yaml",

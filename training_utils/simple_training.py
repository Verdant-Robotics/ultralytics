--- conflicted
+++ resolved
@@ -49,7 +49,7 @@
         optimizer='SGD',
         lr0=args.learning_rate,
         lrf=0.01,
-        epochs=args.epochs,
+        epochs=2,
         flipud=0.5,
         fliplr=0.5,
         scale=0.2,
@@ -58,13 +58,9 @@
         seed=1,
         batch=args.batch_size,
         name=experiment_name,
-        device=[0, 1, 2, 3, 4, 5, 6, 7],
-<<<<<<< HEAD
-        # device=[0],
-        patience=50,
-=======
+        # device=[0, 1, 2, 3, 4, 5, 6, 7],
+        device=[0],
         patience=args.patience,
->>>>>>> 210c1976
     )
 
     latest_weights_dir = GetLatestWeightsDir()
